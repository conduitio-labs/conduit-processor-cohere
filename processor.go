// Copyright © 2024 Meroxa, Inc.
//
// Licensed under the Apache License, Version 2.0 (the "License");
// you may not use this file except in compliance with the License.
// You may obtain a copy of the License at
//
//     http://www.apache.org/licenses/LICENSE-2.0
//
// Unless required by applicable law or agreed to in writing, software
// distributed under the License is distributed on an "AS IS" BASIS,
// WITHOUT WARRANTIES OR CONDITIONS OF ANY KIND, either express or implied.
// See the License for the specific language governing permissions and
// limitations under the License.

package cohere

import (
	"context"
	"fmt"
	"strings"
	"time"

	cohereClient "github.com/cohere-ai/cohere-go/v2/client"
	"github.com/conduitio/conduit-commons/config"
	"github.com/conduitio/conduit-commons/opencdc"
	sdk "github.com/conduitio/conduit-processor-sdk"
	"github.com/jpillora/backoff"
)

//go:generate paramgen -output=paramgen_proc.go ProcessorConfig

type Processor struct {
	sdk.UnimplementedProcessor

	responseBodyRef *sdk.ReferenceResolver

	config     ProcessorConfig
	backoffCfg *backoff.Backoff
	client     *cohereClient.Client
}

const (
	CommandModel = "command"
	EmbedModel   = "embed"
	RerankModel  = "rerank"
)

// Allowed values for embeddingTypes.
var allowedEmbeddingTypes = map[string]bool{
	"float":   true,
	"int8":    true,
	"uint8":   true,
	"binary":  true,
	"ubinary": true,
}

type ProcessorConfig struct {
	// Model is one of the Cohere model (command,embed,rerank).
	Model string `json:"model" default:"command"`
	// ModelVersion is version of one of the models (command,embed,rerank).
	ModelVersion string `json:"modelVersion"  default:"command"`
	// APIKey is the API key for Cohere api calls.
	APIKey string `json:"apiKey" validate:"required"`
	// Maximum number of retries for an individual record when backing off following an error.
	BackoffRetryCount float64 `json:"backoffRetry.count" default:"0" validate:"gt=-1"`
	// The multiplying factor for each increment step.
	BackoffRetryFactor float64 `json:"backoffRetry.factor" default:"2" validate:"gt=0"`
	// The minimum waiting time before retrying.
	BackoffRetryMin time.Duration `json:"backoffRetry.min" default:"100ms"`
	// The maximum waiting time before retrying.
	BackoffRetryMax time.Duration `json:"backoffRetry.max" default:"5s"`
	// Specifies in which field should the response body be saved.
<<<<<<< HEAD
	ResponseBodyRef string `json:"response.body" validate:"required" default:".Payload.After"`

	// Embed-specific configurations
	EmbedConfig *EmbedConfig `json:"embedConfig"`
}

type EmbedConfig struct {
	// Specifies the type of input passed to the model. Required for embedding models v3 and higher.
	InputType string `json:"inputType" validate:"inclusion=search_document|search_query|classification|clustering|image"`
	// Specifies the types of embeddings you want to get back. Can be one or more of the allowed types.
	EmbeddingTypes []string `json:"embeddingTypes"`
	// Handles input exceeding max token length: START trims from the beginning, END from the end, NONE returns an error.
	Truncate string `json:"truncate" default:"NONE" validate:"inclusion=NONE|START|END"`
}

// Validate executes manual validations beyond what is defined in struct tags.
func (c ProcessorConfig) Validate() error {
	// validate `embedConfig` if model is "embed".
	if c.Model == EmbedModel {
		if c.EmbedConfig == nil {
			return fmt.Errorf("embedConfig is required when model is 'embed'")
		}

		if len(c.EmbedConfig.EmbeddingTypes) == 0 {
			return fmt.Errorf("atleast one embeddingType must be provided")
		}

		// validate `inputType` for v3 models.
		if strings.Contains(c.ModelVersion, "v3") && c.EmbedConfig.InputType == "" {
			return fmt.Errorf("inputType required for embedding models v3 and higher")
		}

		// validate each `embeddingType`.
		for _, et := range c.EmbedConfig.EmbeddingTypes {
			if _, ok := allowedEmbeddingTypes[et]; !ok {
				return fmt.Errorf("invalid embeddingType: %s. Allowed values: float, int8, uint8, binary, ubinary", et)
			}
		}
	}

	return nil
=======
	ResponseBodyRef string `json:"response.body" default:".Payload.After"`
>>>>>>> 012a0022
}

func NewProcessor() sdk.Processor {
	// Create Processor and wrap it in the default middleware.
	return sdk.ProcessorWithMiddleware(&Processor{}, sdk.DefaultProcessorMiddleware()...)
}

func (p *Processor) Configure(ctx context.Context, cfg config.Config) error {
	// Configure is the first function to be called in a processor. It provides the processor
	// with the configuration that needs to be validated and stored to be used in other methods.
	// This method should not open connections or any other resources. It should solely focus
	// on parsing and validating the configuration itself.

	err := sdk.ParseConfig(ctx, cfg, &p.config, ProcessorConfig{}.Parameters())
	if err != nil {
		return fmt.Errorf("failed to parse configuration: %w", err)
	}

	err = p.config.Validate()
	if err != nil {
		return fmt.Errorf("error validating configuration: %w", err)
	}

	responseBodyRef, err := sdk.NewReferenceResolver(p.config.ResponseBodyRef)
	if err != nil {
		return fmt.Errorf("failed parsing response.body %v: %w", p.config.ResponseBodyRef, err)
	}
	p.responseBodyRef = &responseBodyRef

	// new cohere client
	p.client = cohereClient.NewClient()

	p.backoffCfg = &backoff.Backoff{
		Factor: p.config.BackoffRetryFactor,
		Min:    p.config.BackoffRetryMin,
		Max:    p.config.BackoffRetryMax,
	}

	return nil
}

func (p *Processor) Specification() (sdk.Specification, error) {
	// Specification contains the metadata for the processor, which can be used to define how
	// to reference the processor, describe what the processor does and the configuration
	// parameters it expects.

	return sdk.Specification{
		Name:        "conduit-processor-cohere",
		Summary:     "Conduit processor for Cohere's models.",
		Description: "Conduit processor for Cohere's models Command, Embed and Rerank.",
		Version:     "devel",
		Author:      "Conduit",
		Parameters:  p.config.Parameters(),
	}, nil
}

func (p *Processor) Process(ctx context.Context, records []opencdc.Record) []sdk.ProcessedRecord {
	// Process is the main show of the processor, here we would manipulate the records received
	// and return the processed ones. After processing the slice of records that the function
	// got, and if no errors occurred, it should return a slice of sdk.ProcessedRecord that
	// matches the length of the input slice. However, if an error occurred while processing a
	// specific record, then it should be reflected in the ProcessedRecord with the same index
	// as the input record, and should return the slice at that index length.

	processedRecords := []sdk.ProcessedRecord{}
	switch p.config.Model {
	case CommandModel:
		processedRecords = p.processCommandModel(ctx, records)

	case EmbedModel:
		processedRecords = p.processEmbedModel(ctx, records)

	case RerankModel:
		processedRecords = p.processRerankModel(ctx, records)

	default:
		sdk.Logger(ctx).Info().Msg("unknown cohere model")
	}

	return processedRecords
}

func (p *Processor) setField(r *opencdc.Record, refRes *sdk.ReferenceResolver, data any) error {
	if refRes == nil {
		return nil
	}

	ref, err := refRes.Resolve(r)
	if err != nil {
		return fmt.Errorf("error reference resolver: %w", err)
	}

	err = ref.Set(data)
	if err != nil {
		return fmt.Errorf("error reference set: %w", err)
	}

	return nil
}<|MERGE_RESOLUTION|>--- conflicted
+++ resolved
@@ -17,8 +17,6 @@
 import (
 	"context"
 	"fmt"
-	"strings"
-	"time"
 
 	cohereClient "github.com/cohere-ai/cohere-go/v2/client"
 	"github.com/conduitio/conduit-commons/config"
@@ -26,8 +24,6 @@
 	sdk "github.com/conduitio/conduit-processor-sdk"
 	"github.com/jpillora/backoff"
 )
-
-//go:generate paramgen -output=paramgen_proc.go ProcessorConfig
 
 type Processor struct {
 	sdk.UnimplementedProcessor
@@ -44,78 +40,6 @@
 	EmbedModel   = "embed"
 	RerankModel  = "rerank"
 )
-
-// Allowed values for embeddingTypes.
-var allowedEmbeddingTypes = map[string]bool{
-	"float":   true,
-	"int8":    true,
-	"uint8":   true,
-	"binary":  true,
-	"ubinary": true,
-}
-
-type ProcessorConfig struct {
-	// Model is one of the Cohere model (command,embed,rerank).
-	Model string `json:"model" default:"command"`
-	// ModelVersion is version of one of the models (command,embed,rerank).
-	ModelVersion string `json:"modelVersion"  default:"command"`
-	// APIKey is the API key for Cohere api calls.
-	APIKey string `json:"apiKey" validate:"required"`
-	// Maximum number of retries for an individual record when backing off following an error.
-	BackoffRetryCount float64 `json:"backoffRetry.count" default:"0" validate:"gt=-1"`
-	// The multiplying factor for each increment step.
-	BackoffRetryFactor float64 `json:"backoffRetry.factor" default:"2" validate:"gt=0"`
-	// The minimum waiting time before retrying.
-	BackoffRetryMin time.Duration `json:"backoffRetry.min" default:"100ms"`
-	// The maximum waiting time before retrying.
-	BackoffRetryMax time.Duration `json:"backoffRetry.max" default:"5s"`
-	// Specifies in which field should the response body be saved.
-<<<<<<< HEAD
-	ResponseBodyRef string `json:"response.body" validate:"required" default:".Payload.After"`
-
-	// Embed-specific configurations
-	EmbedConfig *EmbedConfig `json:"embedConfig"`
-}
-
-type EmbedConfig struct {
-	// Specifies the type of input passed to the model. Required for embedding models v3 and higher.
-	InputType string `json:"inputType" validate:"inclusion=search_document|search_query|classification|clustering|image"`
-	// Specifies the types of embeddings you want to get back. Can be one or more of the allowed types.
-	EmbeddingTypes []string `json:"embeddingTypes"`
-	// Handles input exceeding max token length: START trims from the beginning, END from the end, NONE returns an error.
-	Truncate string `json:"truncate" default:"NONE" validate:"inclusion=NONE|START|END"`
-}
-
-// Validate executes manual validations beyond what is defined in struct tags.
-func (c ProcessorConfig) Validate() error {
-	// validate `embedConfig` if model is "embed".
-	if c.Model == EmbedModel {
-		if c.EmbedConfig == nil {
-			return fmt.Errorf("embedConfig is required when model is 'embed'")
-		}
-
-		if len(c.EmbedConfig.EmbeddingTypes) == 0 {
-			return fmt.Errorf("atleast one embeddingType must be provided")
-		}
-
-		// validate `inputType` for v3 models.
-		if strings.Contains(c.ModelVersion, "v3") && c.EmbedConfig.InputType == "" {
-			return fmt.Errorf("inputType required for embedding models v3 and higher")
-		}
-
-		// validate each `embeddingType`.
-		for _, et := range c.EmbedConfig.EmbeddingTypes {
-			if _, ok := allowedEmbeddingTypes[et]; !ok {
-				return fmt.Errorf("invalid embeddingType: %s. Allowed values: float, int8, uint8, binary, ubinary", et)
-			}
-		}
-	}
-
-	return nil
-=======
-	ResponseBodyRef string `json:"response.body" default:".Payload.After"`
->>>>>>> 012a0022
-}
 
 func NewProcessor() sdk.Processor {
 	// Create Processor and wrap it in the default middleware.
